--- conflicted
+++ resolved
@@ -44,8 +44,7 @@
 //!
 //! TSDuck commit number (automatically updated by Git hooks).
 //!
-<<<<<<< HEAD
-#define TS_COMMIT 2342
+#define TS_COMMIT 2343
 //!
 //! Define the precision (number of decimal digits) of bitrate values.
 //! Bitrates are defined as fixed-point numbers of a given compile-time precision.
@@ -54,7 +53,4 @@
 //!
 #if !defined(TS_BITRATE_DECIMALS)
 #define TS_BITRATE_DECIMALS 1
-#endif
-=======
-#define TS_COMMIT 2342
->>>>>>> 3cedfe3b
+#endif